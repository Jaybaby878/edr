--- conflicted
+++ resolved
@@ -13,15 +13,11 @@
 # Set -x  here to avoid printing secrets
 set -xe
 
-<<<<<<< HEAD
-=======
 # Do not modify or set RUSTFLAGS as this overrides any flags that may have been set
 # by the user and prevents from reusing the build cache.
 # See https://github.com/rust-lang/cargo/issues/8424#issuecomment-1734683743 and the thread.
 
 cargo clippy --workspace --all-targets ${ALL_FEATURES} -- --deny warnings
->>>>>>> 28cd352d
 cargo +nightly fmt --all -- --check
-cargo clippy --all --all-targets ${ALL_FEATURES} -- -D warnings
 cargo test --doc --workspace ${ALL_FEATURES}
 cargo test --workspace --all-targets ${ALL_FEATURES}