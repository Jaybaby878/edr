--- conflicted
+++ resolved
@@ -1,14 +1,11 @@
 # @nomicfoundation/edr
 
-<<<<<<< HEAD
-=======
 ## 0.5.0
 
 ### Minor Changes
 
 - 07c7667: Added support for RIP-7212 by enabling it in the provider configuration
 
->>>>>>> e02eb227
 ## 0.4.2
 
 ### Patch Changes
