--- conflicted
+++ resolved
@@ -1,15 +1,9 @@
 {
   "name": "@nomicfoundation/edr",
-<<<<<<< HEAD
-  "version": "0.6.2",
+  "version": "0.6.4",
   "devDependencies": {
     "@napi-rs/cli": "^2.18.4",
     "@nomicfoundation/ethereumjs-util": "^9.0.4",
-=======
-  "version": "0.6.4",
-  "devDependencies": {
-    "@napi-rs/cli": "^2.18.4",
->>>>>>> 498d007a
     "@types/chai": "^4.2.0",
     "@types/chai-as-promised": "^7.1.8",
     "@types/mocha": ">=9.1.0",
@@ -61,29 +55,18 @@
     "artifacts": "napi artifacts",
     "build": "napi build --platform --release",
     "build:debug": "napi build --platform",
-<<<<<<< HEAD
     "build:optimism": "napi build --platform --release --features optimism",
-=======
->>>>>>> 498d007a
     "build:scenarios": "napi build --platform --release --features scenarios",
     "build:tracing": "napi build --platform --release --features tracing",
     "clean": "rm -rf @nomicfoundation/edr.node",
     "eslint": "eslint 'test/**/*.ts'",
     "lint": "pnpm run prettier && pnpm run eslint",
     "lint:fix": "pnpm run prettier --write",
-<<<<<<< HEAD
     "prepublishOnly": "bash ../../scripts/prepublish.sh",
     "pretest": "pnpm build:optimism",
     "prettier": "prettier --check \"test/**.ts\"",
     "test": "pnpm tsc && node --max-old-space-size=8192 node_modules/mocha/bin/_mocha --recursive \"test/**/*.ts\"",
     "testNoBuild": "pnpm tsc && node --max-old-space-size=8192 node_modules/mocha/bin/_mocha --recursive \"test/**/{,!(optimism)}.ts\"",
-=======
-    "prepublishOnly": "bash scripts/prepublish.sh",
-    "pretest": "pnpm build",
-    "prettier": "prettier --check \"test/**.ts\"",
-    "test": "pnpm tsc && node --max-old-space-size=8192 node_modules/mocha/bin/_mocha --recursive \"test/**/*.ts\"",
-    "testNoBuild": "pnpm tsc && node --max-old-space-size=8192 node_modules/mocha/bin/_mocha --recursive \"test/**/*.ts\"",
->>>>>>> 498d007a
     "universal": "napi universal",
     "version": "napi version"
   },
