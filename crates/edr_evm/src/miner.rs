use std::{cmp::Ordering, fmt::Debug, sync::Arc};

<<<<<<< HEAD
use edr_eth::{block::BlockOptions, U256};
use revm::{
    handler::CfgEnvWithChainSpec,
    primitives::{ExecutionResult, InvalidTransaction, MainnetChainSpec},
};
=======
use edr_eth::{
    block::{calculate_next_base_fee_per_blob_gas, BlockOptions},
    transaction::Transaction,
    U256,
};
use revm::primitives::{CfgEnvWithHandlerCfg, ExecutionResult, InvalidTransaction};
>>>>>>> a4d5b62b
use serde::{Deserialize, Serialize};

use crate::{
    block::BlockBuilderCreationError,
    blockchain::SyncBlockchain,
    debug::DebugContext,
    mempool::OrderedTransaction,
    state::{StateDiff, SyncState},
    trace::Trace,
    BlockBuilder, BlockTransactionError, BuildBlockResult, ExecutableTransaction,
    ExecutionResultWithContext, LocalBlock, MemPool, SyncBlock,
};

/// The result of mining a block, after having been committed to the blockchain.
#[derive(Debug)]
pub struct MineBlockResult<BlockchainErrorT> {
    /// Mined block
    pub block: Arc<dyn SyncBlock<Error = BlockchainErrorT>>,
    /// Transaction results
    pub transaction_results: Vec<ExecutionResult<MainnetChainSpec>>,
    /// Transaction traces
    pub transaction_traces: Vec<Trace>,
}

impl<BlockchainErrorT> Clone for MineBlockResult<BlockchainErrorT> {
    fn clone(&self) -> Self {
        Self {
            block: self.block.clone(),
            transaction_results: self.transaction_results.clone(),
            transaction_traces: self.transaction_traces.clone(),
        }
    }
}

/// The result of mining a block, including the state. This result needs to be
/// inserted into the blockchain to be persistent.
pub struct MineBlockResultAndState<StateErrorT> {
    /// Mined block
    pub block: LocalBlock,
    /// State after mining the block
    pub state: Box<dyn SyncState<StateErrorT>>,
    /// State diff applied by block
    pub state_diff: StateDiff,
    /// Transaction results
    pub transaction_results: Vec<ExecutionResult<MainnetChainSpec>>,
}

/// The type of ordering to use when selecting blocks to mine.
#[derive(Clone, Copy, Debug, Serialize, Deserialize)]
pub enum MineOrdering {
    /// Insertion order
    Fifo,
    /// Effective miner fee
    Priority,
}

/// An error that occurred while mining a block.
#[derive(Debug, thiserror::Error)]
pub enum MineBlockError<BE, SE> {
    /// An error that occurred while constructing a block builder.
    #[error(transparent)]
    BlockBuilderCreation(#[from] BlockBuilderCreationError),
    /// An error that occurred while executing a transaction.
    #[error(transparent)]
    BlockTransaction(#[from] BlockTransactionError<BE, SE>),
    /// An error that occurred while finalizing a block.
    #[error(transparent)]
    BlockFinalize(SE),
    /// A blockchain error
    #[error(transparent)]
    Blockchain(BE),
    /// The block is expected to have a prevrandao, as the executor's config is
    /// on a post-merge hardfork.
    #[error("Post-merge transaction is missing prevrandao")]
    MissingPrevrandao,
}

/// Mines a block using as many transactions as can fit in it.
#[allow(clippy::too_many_arguments)]
#[cfg_attr(feature = "tracing", tracing::instrument(skip_all))]
pub fn mine_block<'blockchain, 'evm, BlockchainErrorT, DebugDataT, StateErrorT>(
    blockchain: &'blockchain dyn SyncBlockchain<BlockchainErrorT, StateErrorT>,
    mut state: Box<dyn SyncState<StateErrorT>>,
    mem_pool: &MemPool,
    cfg: &CfgEnvWithChainSpec<MainnetChainSpec>,
    options: BlockOptions,
    min_gas_price: U256,
    mine_ordering: MineOrdering,
    reward: U256,
    dao_hardfork_activation_block: Option<u64>,
    mut debug_context: Option<
        DebugContext<'evm, BlockchainErrorT, DebugDataT, Box<dyn SyncState<StateErrorT>>>,
    >,
) -> Result<MineBlockResultAndState<StateErrorT>, MineBlockError<BlockchainErrorT, StateErrorT>>
where
    'blockchain: 'evm,
    BlockchainErrorT: Debug + Send,
    StateErrorT: Debug + Send,
{
    let parent_block = blockchain
        .last_block()
        .map_err(MineBlockError::Blockchain)?;

    let mut block_builder = BlockBuilder::new(
        cfg.clone(),
        &parent_block,
        options,
        dao_hardfork_activation_block,
    )?;

    let mut pending_transactions = {
        type MineOrderComparator =
            dyn Fn(&OrderedTransaction, &OrderedTransaction) -> Ordering + Send;

        let base_fee = block_builder.header().base_fee;
        let comparator: Box<MineOrderComparator> = match mine_ordering {
            MineOrdering::Fifo => Box::new(first_in_first_out_comparator),
            MineOrdering::Priority => {
                Box::new(move |lhs, rhs| priority_comparator(lhs, rhs, base_fee))
            }
        };

        mem_pool.iter(comparator)
    };

    let mut results = Vec::new();

    while let Some(transaction) = pending_transactions.next() {
        if transaction.gas_price() < min_gas_price {
            pending_transactions.remove_caller(transaction.caller());
            continue;
        }

        let caller = *transaction.caller();
        let ExecutionResultWithContext {
            result,
            evm_context,
        } = block_builder.add_transaction(blockchain, state, transaction, debug_context);

        match result {
            Err(
                BlockTransactionError::ExceedsBlockGasLimit
                | BlockTransactionError::InvalidTransaction(
                    InvalidTransaction::GasPriceLessThanBasefee,
                ),
            ) => {
                pending_transactions.remove_caller(&caller);
                state = evm_context.state;
                debug_context = evm_context.debug;
                continue;
            }
            Err(error) => {
                return Err(MineBlockError::BlockTransaction(error));
            }
            Ok(result) => {
                results.push(result);
                state = evm_context.state;
                debug_context = evm_context.debug;
            }
        }
    }

    let beneficiary = block_builder.header().beneficiary;
    let rewards = vec![(beneficiary, reward)];
    let BuildBlockResult { block, state_diff } = block_builder
        .finalize(&mut state, rewards)
        .map_err(MineBlockError::BlockFinalize)?;

    Ok(MineBlockResultAndState {
        block,
        state,
        state_diff,
        transaction_results: results,
    })
}

/// An error that occurred while mining a block with a single transaction.
#[derive(Debug, thiserror::Error)]
pub enum MineTransactionError<BlockchainErrorT, StateErrorT> {
    /// An error that occurred while constructing a block builder.
    #[error(transparent)]
    BlockBuilderCreation(#[from] BlockBuilderCreationError),
    /// An error that occurred while executing a transaction.
    #[error(transparent)]
    BlockTransaction(#[from] BlockTransactionError<BlockchainErrorT, StateErrorT>),
    /// A blockchain error
    #[error(transparent)]
    Blockchain(BlockchainErrorT),
    /// The transaction's gas price is lower than the block's minimum gas price.
    #[error("Transaction gasPrice ({actual}) is too low for the next block, which has a baseFeePerGas of {expected}")]
    GasPriceTooLow {
        /// The minimum gas price.
        expected: U256,
        /// The actual gas price.
        actual: U256,
    },
    /// The transaction's max fee per gas is lower than the next block's base
    /// fee.
    #[error("Transaction maxFeePerGas ({actual}) is too low for the next block, which has a baseFeePerGas of {expected}")]
    MaxFeePerGasTooLow {
        /// The minimum max fee per gas.
        expected: U256,
        /// The actual max fee per gas.
        actual: U256,
    },
    /// The transaction's max fee per blob gas is lower than the next block's
    /// base fee.
    #[error("Transaction maxFeePerBlobGas ({actual}) is too low for the next block, which has a baseFeePerBlobGas of {expected}")]
    MaxFeePerBlobGasTooLow {
        /// The minimum max fee per blob gas.
        expected: U256,
        /// The actual max fee per blob gas.
        actual: U256,
    },
    /// The block is expected to have a prevrandao, as the executor's config is
    /// on a post-merge hardfork.
    #[error("Post-merge transaction is missing prevrandao")]
    MissingPrevrandao,
    /// The transaction nonce is too high.
    #[error("Nonce too high. Expected nonce to be {expected} but got {actual}. Note that transactions can't be queued when automining.")]
    NonceTooHigh {
        /// The expected nonce.
        expected: u64,
        /// The actual nonce.
        actual: u64,
    },
    /// The transaction nonce is too high.
    #[error("Nonce too low. Expected nonce to be {expected} but got {actual}. Note that transactions can't be queued when automining.")]
    NonceTooLow {
        /// The expected nonce.
        expected: u64,
        /// The actual nonce.
        actual: u64,
    },
    /// The transaction's priority fee is lower than the minimum gas price.
    #[error("Transaction gas price is {actual}, which is below the minimum of {expected}")]
    PriorityFeeTooLow {
        /// The minimum gas price.
        expected: U256,
        /// The actual max priority fee per gas.
        actual: U256,
    },
    /// An error that occurred while querying state.
    #[error(transparent)]
    State(StateErrorT),
}

/// Mines a block with a single transaction.
///
/// If the transaction is invalid, returns an error.
#[allow(clippy::too_many_arguments)]
#[cfg_attr(feature = "tracing", tracing::instrument(skip_all))]
pub fn mine_block_with_single_transaction<
    'blockchain,
    'evm,
    BlockchainErrorT,
    DebugDataT,
    StateErrorT,
>(
    blockchain: &'blockchain dyn SyncBlockchain<BlockchainErrorT, StateErrorT>,
    state: Box<dyn SyncState<StateErrorT>>,
    transaction: ExecutableTransaction,
    cfg: &CfgEnvWithHandlerCfg,
    options: BlockOptions,
    min_gas_price: U256,
    reward: U256,
    dao_hardfork_activation_block: Option<u64>,
    debug_context: Option<
        DebugContext<'evm, BlockchainErrorT, DebugDataT, Box<dyn SyncState<StateErrorT>>>,
    >,
) -> Result<MineBlockResultAndState<StateErrorT>, MineTransactionError<BlockchainErrorT, StateErrorT>>
where
    'blockchain: 'evm,
    BlockchainErrorT: Debug + Send,
    StateErrorT: Debug + Send,
{
    let max_priority_fee_per_gas = transaction
        .max_priority_fee_per_gas()
        .unwrap_or_else(|| transaction.gas_price());

    if max_priority_fee_per_gas < min_gas_price {
        return Err(MineTransactionError::PriorityFeeTooLow {
            expected: min_gas_price,
            actual: max_priority_fee_per_gas,
        });
    }

    if let Some(base_fee_per_gas) = options.base_fee {
        if let Some(max_fee_per_gas) = transaction.max_fee_per_gas() {
            if max_fee_per_gas < base_fee_per_gas {
                return Err(MineTransactionError::MaxFeePerGasTooLow {
                    expected: base_fee_per_gas,
                    actual: max_fee_per_gas,
                });
            }
        } else {
            let gas_price = transaction.gas_price();
            if gas_price < base_fee_per_gas {
                return Err(MineTransactionError::GasPriceTooLow {
                    expected: base_fee_per_gas,
                    actual: gas_price,
                });
            }
        }
    }

    let parent_block = blockchain
        .last_block()
        .map_err(MineTransactionError::Blockchain)?;

    if let Some(max_fee_per_blob_gas) = transaction.max_fee_per_blob_gas() {
        let base_fee_per_blob_gas = calculate_next_base_fee_per_blob_gas(parent_block.header());
        if max_fee_per_blob_gas < base_fee_per_blob_gas {
            return Err(MineTransactionError::MaxFeePerBlobGasTooLow {
                expected: base_fee_per_blob_gas,
                actual: max_fee_per_blob_gas,
            });
        }
    }

    let sender = state
        .basic(*transaction.caller())
        .map_err(MineTransactionError::State)?
        .unwrap_or_default();

    // TODO: This is also checked by `revm`, so it can be simplified
    match transaction.nonce().cmp(&sender.nonce) {
        Ordering::Less => {
            return Err(MineTransactionError::NonceTooLow {
                expected: sender.nonce,
                actual: transaction.nonce(),
            })
        }
        Ordering::Equal => (),
        Ordering::Greater => {
            return Err(MineTransactionError::NonceTooHigh {
                expected: sender.nonce,
                actual: transaction.nonce(),
            })
        }
    }

    let mut block_builder = BlockBuilder::new(
        cfg.clone(),
        parent_block.as_ref(),
        options,
        dao_hardfork_activation_block,
    )?;

    let ExecutionResultWithContext {
        result,
        evm_context,
    } = block_builder.add_transaction(blockchain, state, transaction, debug_context);

    let result = result?;
    let mut state = evm_context.state;

    let beneficiary = block_builder.header().beneficiary;
    let rewards = vec![(beneficiary, reward)];
    let BuildBlockResult { block, state_diff } = block_builder
        .finalize(&mut state, rewards)
        .map_err(MineTransactionError::State)?;

    Ok(MineBlockResultAndState {
        block,
        state,
        state_diff,
        transaction_results: vec![result],
    })
}

fn effective_miner_fee(transaction: &ExecutableTransaction, base_fee: Option<U256>) -> U256 {
    let max_fee_per_gas = transaction.gas_price();
    let max_priority_fee_per_gas = transaction
        .max_priority_fee_per_gas()
        .unwrap_or(max_fee_per_gas);

    base_fee.map_or(max_fee_per_gas, |base_fee| {
        max_priority_fee_per_gas.min(max_fee_per_gas - base_fee)
    })
}

fn first_in_first_out_comparator(lhs: &OrderedTransaction, rhs: &OrderedTransaction) -> Ordering {
    lhs.order_id().cmp(&rhs.order_id())
}

fn priority_comparator(
    lhs: &OrderedTransaction,
    rhs: &OrderedTransaction,
    base_fee: Option<U256>,
) -> Ordering {
    let effective_miner_fee =
        move |transaction: &ExecutableTransaction| effective_miner_fee(transaction, base_fee);

    // Invert lhs and rhs to get decreasing order by effective miner fee
    let ordering = effective_miner_fee(rhs.pending()).cmp(&effective_miner_fee(lhs.pending()));

    // If two txs have the same effective miner fee we want to sort them
    // in increasing order by orderId
    if ordering == Ordering::Equal {
        lhs.order_id().cmp(&rhs.order_id())
    } else {
        ordering
    }
}

#[cfg(test)]
mod tests {
    use edr_eth::{AccountInfo, Address};

    use super::*;
    use crate::test_utils::{
        dummy_eip1559_transaction, dummy_eip155_transaction_with_price, MemPoolTestFixture,
    };

    #[test]
    fn fifo_ordering() -> anyhow::Result<()> {
        let sender1 = Address::random();
        let sender2 = Address::random();
        let sender3 = Address::random();

        let account_with_balance = AccountInfo {
            balance: U256::from(100_000_000u64),
            ..AccountInfo::default()
        };
        let mut fixture = MemPoolTestFixture::with_accounts(&[
            (sender1, account_with_balance.clone()),
            (sender2, account_with_balance.clone()),
            (sender3, account_with_balance),
        ]);

        let base_fee = Some(U256::from(15));

        let transaction1 = dummy_eip155_transaction_with_price(sender1, 0, U256::from(111))?;
        assert_eq!(effective_miner_fee(&transaction1, base_fee), U256::from(96));
        fixture.add_transaction(transaction1.clone())?;

        let transaction2 = dummy_eip1559_transaction(sender2, 0, U256::from(120), U256::from(100))?;
        assert_eq!(
            effective_miner_fee(&transaction2, base_fee),
            U256::from(100)
        );
        fixture.add_transaction(transaction2.clone())?;

        let transaction3 = dummy_eip1559_transaction(sender3, 0, U256::from(140), U256::from(110))?;
        assert_eq!(
            effective_miner_fee(&transaction3, base_fee),
            U256::from(110)
        );
        fixture.add_transaction(transaction3.clone())?;

        let mut ordered_transactions = fixture.mem_pool.iter(first_in_first_out_comparator);

        assert_eq!(ordered_transactions.next(), Some(transaction1));
        assert_eq!(ordered_transactions.next(), Some(transaction2));
        assert_eq!(ordered_transactions.next(), Some(transaction3));

        Ok(())
    }

    #[test]
    fn priority_ordering_gas_price_without_base_fee() -> anyhow::Result<()> {
        let sender1 = Address::random();
        let sender2 = Address::random();
        let sender3 = Address::random();
        let sender4 = Address::random();

        let account_with_balance = AccountInfo {
            balance: U256::from(100_000_000u64),
            ..AccountInfo::default()
        };
        let mut fixture = MemPoolTestFixture::with_accounts(&[
            (sender1, account_with_balance.clone()),
            (sender2, account_with_balance.clone()),
            (sender3, account_with_balance.clone()),
            (sender4, account_with_balance),
        ]);

        let transaction1 = dummy_eip155_transaction_with_price(sender1, 0, U256::from(123))?;
        fixture.add_transaction(transaction1.clone())?;

        let transaction2 = dummy_eip155_transaction_with_price(sender2, 0, U256::from(1_000))?;
        fixture.add_transaction(transaction2.clone())?;

        // This has the same gasPrice than tx2, but arrived later, so it's placed later
        // in the queue
        let transaction3 = dummy_eip155_transaction_with_price(sender3, 0, U256::from(1_000))?;
        fixture.add_transaction(transaction3.clone())?;

        let transaction4 = dummy_eip155_transaction_with_price(sender4, 0, U256::from(2_000))?;
        fixture.add_transaction(transaction4.clone())?;

        let mut ordered_transactions = fixture
            .mem_pool
            .iter(|lhs, rhs| priority_comparator(lhs, rhs, None));

        assert_eq!(ordered_transactions.next(), Some(transaction4));
        assert_eq!(ordered_transactions.next(), Some(transaction2));
        assert_eq!(ordered_transactions.next(), Some(transaction3));
        assert_eq!(ordered_transactions.next(), Some(transaction1));

        Ok(())
    }

    #[test]
    fn priority_ordering_gas_price_with_base_fee() -> anyhow::Result<()> {
        let sender1 = Address::random();
        let sender2 = Address::random();
        let sender3 = Address::random();
        let sender4 = Address::random();
        let sender5 = Address::random();

        let account_with_balance = AccountInfo {
            balance: U256::from(100_000_000u64),
            ..AccountInfo::default()
        };
        let mut fixture = MemPoolTestFixture::with_accounts(&[
            (sender1, account_with_balance.clone()),
            (sender2, account_with_balance.clone()),
            (sender3, account_with_balance.clone()),
            (sender4, account_with_balance.clone()),
            (sender5, account_with_balance),
        ]);

        let base_fee = Some(U256::from(15));

        let transaction1 = dummy_eip155_transaction_with_price(sender1, 0, U256::from(111))?;
        assert_eq!(effective_miner_fee(&transaction1, base_fee), U256::from(96));
        fixture.add_transaction(transaction1.clone())?;

        let transaction2 = dummy_eip1559_transaction(sender2, 0, U256::from(120), U256::from(100))?;
        assert_eq!(
            effective_miner_fee(&transaction2, base_fee),
            U256::from(100)
        );
        fixture.add_transaction(transaction2.clone())?;

        let transaction3 = dummy_eip1559_transaction(sender3, 0, U256::from(140), U256::from(110))?;
        assert_eq!(
            effective_miner_fee(&transaction3, base_fee),
            U256::from(110)
        );
        fixture.add_transaction(transaction3.clone())?;

        let transaction4 = dummy_eip1559_transaction(sender4, 0, U256::from(140), U256::from(130))?;
        assert_eq!(
            effective_miner_fee(&transaction4, base_fee),
            U256::from(125)
        );
        fixture.add_transaction(transaction4.clone())?;

        let transaction5 = dummy_eip155_transaction_with_price(sender5, 0, U256::from(170))?;
        assert_eq!(
            effective_miner_fee(&transaction5, base_fee),
            U256::from(155)
        );
        fixture.add_transaction(transaction5.clone())?;

        let mut ordered_transactions = fixture
            .mem_pool
            .iter(|lhs, rhs| priority_comparator(lhs, rhs, base_fee));

        assert_eq!(ordered_transactions.next(), Some(transaction5));
        assert_eq!(ordered_transactions.next(), Some(transaction4));
        assert_eq!(ordered_transactions.next(), Some(transaction3));
        assert_eq!(ordered_transactions.next(), Some(transaction2));
        assert_eq!(ordered_transactions.next(), Some(transaction1));

        Ok(())
    }

    #[test]
    fn ordering_remove_caller() -> anyhow::Result<()> {
        let sender1 = Address::random();
        let sender2 = Address::random();
        let sender3 = Address::random();
        let sender4 = Address::random();

        let account_with_balance = AccountInfo {
            balance: U256::from(100_000_000u64),
            ..AccountInfo::default()
        };
        let mut fixture = MemPoolTestFixture::with_accounts(&[
            (sender1, account_with_balance.clone()),
            (sender2, account_with_balance.clone()),
            (sender3, account_with_balance.clone()),
            (sender4, account_with_balance),
        ]);

        // Insert 9 transactions sequentially (no for loop)
        let transaction1 = dummy_eip155_transaction_with_price(sender1, 0, U256::from(100))?;
        fixture.add_transaction(transaction1.clone())?;

        let transaction2 = dummy_eip155_transaction_with_price(sender1, 1, U256::from(99))?;
        fixture.add_transaction(transaction2.clone())?;

        let transaction3 = dummy_eip155_transaction_with_price(sender2, 0, U256::from(98))?;
        fixture.add_transaction(transaction3.clone())?;

        let transaction4 = dummy_eip155_transaction_with_price(sender2, 1, U256::from(97))?;
        fixture.add_transaction(transaction4.clone())?;

        let transaction5 = dummy_eip155_transaction_with_price(sender3, 0, U256::from(96))?;
        fixture.add_transaction(transaction5.clone())?;

        let transaction6 = dummy_eip155_transaction_with_price(sender3, 1, U256::from(95))?;
        fixture.add_transaction(transaction6.clone())?;

        let transaction7 = dummy_eip155_transaction_with_price(sender3, 2, U256::from(94))?;
        fixture.add_transaction(transaction7.clone())?;

        let transaction8 = dummy_eip155_transaction_with_price(sender3, 3, U256::from(93))?;
        fixture.add_transaction(transaction8.clone())?;

        let transaction9 = dummy_eip155_transaction_with_price(sender4, 0, U256::from(92))?;
        fixture.add_transaction(transaction9.clone())?;

        let transaction10 = dummy_eip155_transaction_with_price(sender4, 1, U256::from(91))?;
        fixture.add_transaction(transaction10.clone())?;

        let mut ordered_transactions = fixture
            .mem_pool
            .iter(|lhs, rhs| priority_comparator(lhs, rhs, None));

        assert_eq!(ordered_transactions.next(), Some(transaction1));
        assert_eq!(ordered_transactions.next(), Some(transaction2));
        assert_eq!(ordered_transactions.next(), Some(transaction3));

        // Remove all transactions for sender 2
        ordered_transactions.remove_caller(&sender2);

        assert_eq!(ordered_transactions.next(), Some(transaction5));
        assert_eq!(ordered_transactions.next(), Some(transaction6));
        assert_eq!(ordered_transactions.next(), Some(transaction7));

        // Remove all transactions for sender 3
        ordered_transactions.remove_caller(&sender3);

        assert_eq!(ordered_transactions.next(), Some(transaction9));
        assert_eq!(ordered_transactions.next(), Some(transaction10));

        Ok(())
    }
}<|MERGE_RESOLUTION|>--- conflicted
+++ resolved
@@ -1,19 +1,14 @@
 use std::{cmp::Ordering, fmt::Debug, sync::Arc};
 
-<<<<<<< HEAD
-use edr_eth::{block::BlockOptions, U256};
-use revm::{
-    handler::CfgEnvWithChainSpec,
-    primitives::{ExecutionResult, InvalidTransaction, MainnetChainSpec},
-};
-=======
 use edr_eth::{
     block::{calculate_next_base_fee_per_blob_gas, BlockOptions},
     transaction::Transaction,
     U256,
 };
-use revm::primitives::{CfgEnvWithHandlerCfg, ExecutionResult, InvalidTransaction};
->>>>>>> a4d5b62b
+use revm::{
+    handler::CfgEnvWithChainSpec,
+    primitives::{ExecutionResult, InvalidTransaction, MainnetChainSpec},
+};
 use serde::{Deserialize, Serialize};
 
 use crate::{
@@ -276,7 +271,7 @@
     blockchain: &'blockchain dyn SyncBlockchain<BlockchainErrorT, StateErrorT>,
     state: Box<dyn SyncState<StateErrorT>>,
     transaction: ExecutableTransaction,
-    cfg: &CfgEnvWithHandlerCfg,
+    cfg: &CfgEnvWithChainSpec<MainnetChainSpec>,
     options: BlockOptions,
     min_gas_price: U256,
     reward: U256,
