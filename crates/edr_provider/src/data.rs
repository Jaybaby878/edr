--- conflicted
+++ resolved
@@ -29,9 +29,9 @@
     reward_percentile::RewardPercentile,
     signature::{self, RecoveryMessage},
     state::{Account, EvmStorageSlot},
-    transaction::{request::TransactionRequestAndSender, SignedTransaction},
+    transaction::{request::TransactionRequestAndSender, SignedTransaction as _, Transaction as _},
     AccountInfo, Address, BlockSpec, BlockTag, Bytecode, Bytes, Eip1898BlockSpec, HashMap, HashSet,
-    SpecId, B256, KECCAK_EMPTY, U256,
+    Precompile, SpecId, B256, KECCAK_EMPTY, U256,
 };
 use edr_evm::{
     blockchain::{
@@ -48,19 +48,9 @@
         SyncState,
     },
     trace::Trace,
-<<<<<<< HEAD
-    transaction::{self, Transaction as _},
-    Block as _, BlockAndTotalDifficulty, DebugContext, DebugTraceConfig,
+    transaction, Block as _, BlockAndTotalDifficulty, DebugContext, DebugTraceConfig,
     DebugTraceResultWithTraces, Eip3155AndRawTracers, MemPool, MineBlockResultAndState,
     OrderedTransaction, RandomHashGenerator, SyncBlock,
-=======
-    transaction::{self, SignedTransaction as _},
-    Account, AccountInfo, BlobExcessGasAndPrice, Block as _, BlockAndTotalDifficulty, BlockEnv,
-    Bytecode, CfgEnv, CfgEnvWithHandlerCfg, DebugContext, DebugTraceConfig,
-    DebugTraceResultWithTraces, Eip3155AndRawTracers, EvmStorageSlot, ExecutionResult, HashMap,
-    HashSet, MemPool, MineBlockResultAndState, OrderedTransaction, Precompile, RandomHashGenerator,
-    SyncBlock, TxEnv, KECCAK_EMPTY,
->>>>>>> e02eb227
 };
 use edr_rpc_eth::{
     client::{EthRpcClient, HeaderMap, RpcClientError},
@@ -189,11 +179,7 @@
     pub irregular_state: IrregularState,
     mem_pool: MemPool,
     beneficiary: Address,
-<<<<<<< HEAD
-=======
     custom_precompiles: HashMap<Address, Precompile>,
-    dao_activation_block: Option<u64>,
->>>>>>> e02eb227
     min_gas_price: U256,
     parent_beacon_block_root_generator: RandomHashGenerator,
     prev_randao_generator: RandomHashGenerator,
@@ -311,11 +297,7 @@
             irregular_state,
             mem_pool: MemPool::new(block_gas_limit),
             beneficiary,
-<<<<<<< HEAD
-=======
             custom_precompiles,
-            dao_activation_block,
->>>>>>> e02eb227
             min_gas_price,
             parent_beacon_block_root_generator,
             prev_randao_generator,
@@ -705,12 +687,8 @@
                 state,
                 state_overrides: &StateOverrides::default(),
                 cfg_env: cfg_env.clone(),
-<<<<<<< HEAD
                 transaction,
-=======
-                tx_env: tx_env.clone(),
                 precompiles: &precompiles,
->>>>>>> e02eb227
                 debug_context: Some(DebugContext {
                     data: &mut tracer,
                     register_handles_fn: register_eip_3155_and_raw_tracers_handles,
@@ -752,12 +730,8 @@
                 state,
                 state_overrides: &state_overrides,
                 cfg_env: cfg_env.clone(),
-<<<<<<< HEAD
                 transaction: transaction.clone(),
-=======
-                tx_env: tx_env.clone(),
                 precompiles: &precompiles,
->>>>>>> e02eb227
                 debug_context: Some(DebugContext {
                     data: &mut debugger,
                     register_handles_fn: register_debugger_handles,
@@ -1490,12 +1464,8 @@
                 state,
                 state_overrides,
                 cfg_env,
-<<<<<<< HEAD
                 transaction,
-=======
-                tx_env,
                 precompiles: &precompiles,
->>>>>>> e02eb227
                 debug_context: Some(DebugContext {
                     data: &mut debugger,
                     register_handles_fn: register_debugger_handles,
