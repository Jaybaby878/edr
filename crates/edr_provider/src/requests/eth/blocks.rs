use core::fmt::Debug;
use std::sync::Arc;

use edr_eth::{
    remote::{eth, BlockSpec, PreEip1898BlockSpec},
<<<<<<< HEAD
    EthSpecId, B256, U256, U64,
=======
    transaction::Transaction,
    SpecId, B256, U256, U64,
>>>>>>> a4d5b62b
};
use edr_evm::{blockchain::BlockchainError, SyncBlock};

use crate::{
    data::{BlockDataForTransaction, ProviderData, TransactionAndBlock},
    requests::{eth::transaction_to_rpc_result, validation::validate_post_merge_block_tags},
    time::TimeSinceEpoch,
    ProviderError,
};

#[derive(Clone, Debug, PartialEq, Eq, serde::Deserialize, serde::Serialize)]
#[serde(untagged)]
pub enum HashOrTransaction {
    Hash(B256),
    Transaction(eth::Transaction),
}

pub fn handle_get_block_by_hash_request<LoggerErrorT: Debug, TimerT: Clone + TimeSinceEpoch>(
    data: &ProviderData<LoggerErrorT, TimerT>,
    block_hash: B256,
    transaction_detail_flag: bool,
) -> Result<Option<eth::Block<HashOrTransaction>>, ProviderError<LoggerErrorT>> {
    data.block_by_hash(&block_hash)?
        .map(|block| {
            let total_difficulty = data.total_difficulty_by_hash(block.hash())?;
            let pending = false;
            block_to_rpc_output(
                data.spec_id(),
                block,
                pending,
                total_difficulty,
                transaction_detail_flag,
            )
        })
        .transpose()
}

pub fn handle_get_block_by_number_request<LoggerErrorT: Debug, TimerT: Clone + TimeSinceEpoch>(
    data: &mut ProviderData<LoggerErrorT, TimerT>,
    block_spec: PreEip1898BlockSpec,
    transaction_detail_flag: bool,
) -> Result<Option<eth::Block<HashOrTransaction>>, ProviderError<LoggerErrorT>> {
    block_by_number(data, &block_spec.into())?
        .map(
            |BlockByNumberResult {
                 block,
                 pending,
                 total_difficulty,
             }| {
                block_to_rpc_output(
                    data.spec_id(),
                    block,
                    pending,
                    total_difficulty,
                    transaction_detail_flag,
                )
            },
        )
        .transpose()
}

pub fn handle_get_block_transaction_count_by_hash_request<
    LoggerErrorT: Debug,
    TimerT: Clone + TimeSinceEpoch,
>(
    data: &ProviderData<LoggerErrorT, TimerT>,
    block_hash: B256,
) -> Result<Option<U64>, ProviderError<LoggerErrorT>> {
    Ok(data
        .block_by_hash(&block_hash)?
        .map(|block| U64::from(block.transactions().len())))
}

pub fn handle_get_block_transaction_count_by_block_number<
    LoggerErrorT: Debug,
    TimerT: Clone + TimeSinceEpoch,
>(
    data: &mut ProviderData<LoggerErrorT, TimerT>,
    block_spec: PreEip1898BlockSpec,
) -> Result<Option<U64>, ProviderError<LoggerErrorT>> {
    Ok(block_by_number(data, &block_spec.into())?
        .map(|BlockByNumberResult { block, .. }| U64::from(block.transactions().len())))
}

/// The result returned by requesting a block by number.
#[derive(Debug, Clone)]
struct BlockByNumberResult {
    /// The block
    pub block: Arc<dyn SyncBlock<Error = BlockchainError>>,
    /// Whether the block is a pending block.
    pub pending: bool,
    /// The total difficulty with the block
    pub total_difficulty: Option<U256>,
}

fn block_by_number<LoggerErrorT: Debug, TimerT: Clone + TimeSinceEpoch>(
    data: &mut ProviderData<LoggerErrorT, TimerT>,
    block_spec: &BlockSpec,
) -> Result<Option<BlockByNumberResult>, ProviderError<LoggerErrorT>> {
    validate_post_merge_block_tags(data.spec_id(), block_spec)?;

    match data.block_by_block_spec(block_spec) {
        Ok(Some(block)) => {
            let total_difficulty = data.total_difficulty_by_hash(block.hash())?;
            Ok(Some(BlockByNumberResult {
                block,
                pending: false,
                total_difficulty,
            }))
        }
        // Pending block
        Ok(None) => {
            let result = data.mine_pending_block()?;
            let block: Arc<dyn SyncBlock<Error = BlockchainError>> = Arc::new(result.block);

            let last_block = data.last_block()?;
            let previous_total_difficulty = data
                .total_difficulty_by_hash(last_block.hash())?
                .expect("last block has total difficulty");
            let total_difficulty = previous_total_difficulty + block.header().difficulty;

            Ok(Some(BlockByNumberResult {
                block,
                pending: true,
                total_difficulty: Some(total_difficulty),
            }))
        }
        Err(ProviderError::InvalidBlockNumberOrHash { .. }) => Ok(None),
        Err(err) => Err(err),
    }
}

fn block_to_rpc_output<LoggerErrorT: Debug>(
    spec_id: EthSpecId,
    block: Arc<dyn SyncBlock<Error = BlockchainError>>,
    pending: bool,
    total_difficulty: Option<U256>,
    transaction_detail_flag: bool,
) -> Result<eth::Block<HashOrTransaction>, ProviderError<LoggerErrorT>> {
    let header = block.header();

    let transactions: Vec<HashOrTransaction> = if transaction_detail_flag {
        block
            .transactions()
            .iter()
            .enumerate()
            .map(|(i, tx)| TransactionAndBlock {
                transaction: tx.clone(),
                block_data: Some(BlockDataForTransaction {
                    block: block.clone(),
                    transaction_index: i.try_into().expect("usize fits into u64"),
                }),
                is_pending: false,
            })
            .map(|tx| transaction_to_rpc_result(tx, spec_id).map(HashOrTransaction::Transaction))
            .collect::<Result<_, _>>()?
    } else {
        block
            .transactions()
            .iter()
            .map(|tx| HashOrTransaction::Hash(*tx.transaction_hash()))
            .collect()
    };

    let mix_hash = if pending { None } else { Some(header.mix_hash) };
    let nonce = if pending { None } else { Some(header.nonce) };
    let number = if pending { None } else { Some(header.number) };

    Ok(eth::Block {
        hash: Some(*block.hash()),
        parent_hash: header.parent_hash,
        sha3_uncles: header.ommers_hash,
        state_root: header.state_root,
        transactions_root: header.transactions_root,
        receipts_root: header.receipts_root,
        number,
        gas_used: header.gas_used,
        gas_limit: header.gas_limit,
        extra_data: header.extra_data.clone(),
        logs_bloom: header.logs_bloom,
        timestamp: header.timestamp,
        difficulty: header.difficulty,
        total_difficulty,
        uncles: block.ommer_hashes().to_vec(),
        transactions,
        size: block.rlp_size(),
        mix_hash,
        nonce,
        base_fee_per_gas: header.base_fee_per_gas,
        miner: Some(header.beneficiary),
        withdrawals: block
            .withdrawals()
            .map(<[edr_eth::withdrawal::Withdrawal]>::to_vec),
        withdrawals_root: header.withdrawals_root,
        blob_gas_used: header.blob_gas.as_ref().map(|bg| bg.gas_used),
        excess_blob_gas: header.blob_gas.as_ref().map(|bg| bg.excess_gas),
        parent_beacon_block_root: header.parent_beacon_block_root,
    })
}<|MERGE_RESOLUTION|>--- conflicted
+++ resolved
@@ -3,12 +3,8 @@
 
 use edr_eth::{
     remote::{eth, BlockSpec, PreEip1898BlockSpec},
-<<<<<<< HEAD
+    transaction::Transaction,
     EthSpecId, B256, U256, U64,
-=======
-    transaction::Transaction,
-    SpecId, B256, U256, U64,
->>>>>>> a4d5b62b
 };
 use edr_evm::{blockchain::BlockchainError, SyncBlock};
 
