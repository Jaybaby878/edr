import { stackTraceEntryTypeToString } from "@nomicfoundation/edr";
import { toBytes } from "@nomicfoundation/ethereumjs-util";
import { assert } from "chai";
import { BUILD_INFO_FORMAT_VERSION } from "hardhat/internal/constants";
import { TracingConfig } from "hardhat/internal/hardhat-network/provider/node-types";
import { EdrProviderWrapper } from "hardhat/internal/hardhat-network/provider/provider";
import { ReturnData } from "hardhat/internal/hardhat-network/provider/return-data";
import {
  ConsoleLogs,
  ConsoleLogger,
} from "hardhat/internal/hardhat-network/stack-traces/consoleLogger";
import {
  printMessageTrace,
  printStackTrace,
} from "hardhat/internal/hardhat-network/stack-traces/debug";
import { linkHexStringBytecode } from "hardhat/internal/hardhat-network/stack-traces/library-utils";
import {
  CallMessageTrace,
  CreateMessageTrace,
  MessageTrace,
} from "hardhat/internal/hardhat-network/stack-traces/message-trace";
import {
  SolidityStackTraceEntry,
  StackTraceEntryType,
} from "hardhat/internal/hardhat-network/stack-traces/solidity-stack-trace";
import { SolidityTracer } from "hardhat/internal/hardhat-network/stack-traces/solidityTracer";
<<<<<<< HEAD
import { VmTraceDecoder } from "hardhat/internal/hardhat-network/stack-traces/vm-trace-decoder";
=======
import { VmTraceDecoderT } from "hardhat/internal/hardhat-network/stack-traces/vm-trace-decoder";
>>>>>>> 498d007a
import { SUPPORTED_SOLIDITY_VERSION_RANGE } from "hardhat/internal/hardhat-network/stack-traces/constants";
import {
  BuildInfo,
  CompilerInput,
  CompilerOutput,
  CompilerOutputBytecode,
} from "hardhat/types";
import fs from "fs";
import fsExtra from "fs-extra";
import path from "path";
import semver from "semver";

import { setCWD } from "../helpers/cwd";
import { FakeModulesLogger } from "../helpers/fakeLogger";
import {
  compileFiles,
  COMPILER_DOWNLOAD_TIMEOUT,
  downloadCompiler,
} from "./compilation";
import {
  getLatestSupportedVersion,
  SolidityCompiler,
  SolidityCompilerOptimizer,
  solidityCompilers,
} from "./compilers-list";
import {
  encodeCall,
  encodeConstructorParams,
  instantiateProvider,
  traceTransaction,
} from "./execution";

interface StackFrameDescription {
  type: string;
  sourceReference?: {
    contract: string;
    file: string;
    function: string;
    line: number;
  };
  message?: string;
  value?: string | number;
  errorCode?: string;
}

interface TestDefinition {
  skip?: boolean;
  skipViaIR?: boolean;
  only?: boolean;
  print?: boolean;
  solc?: string;
  description?: string;
  transactions: TestTransaction[];
}

type TestTransaction = DeploymentTransaction | CallTransaction;

interface DeploymentTransaction {
  file: string;
  contract: string;
  value?: string | number; // Default: 0
  params?: Array<string | number>; // Default: no param
  libraries: {
    [file: string]: {
      [lib: string]: number; // The number of tx that deployed the lib
    };
  };
  stackTrace?: StackFrameDescription[]; // No stack trace === the tx MUST be successful
  imports?: string[]; // Imports needed for successful compilation
  consoleLogs?: ConsoleLogs;
  gas?: number;
}

interface CallTransaction {
  value?: string | number; // Default: 0
  to: number; // The index of the tx that deployed the contract
  stackTrace?: StackFrameDescription[]; // No stack trace === the tx MUST be successful

  // There are two options to pass calldata, the first one (with higher priority) is with data
  data?: string; // 0x-prefixed Hex string

  // The second one is with function and parms
  function?: string; // Default: no data
  params?: Array<string | number>; // Default: no param
  consoleLogs?: ConsoleLogs;
  gas?: number;
}

interface DeployedContract {
  file: string;
  name: string;
  address: Buffer;
}

const TEST_TIMEOUT_MILLIS = 120000;

function defineTest(
  dirPath: string,
  testDefinition: TestDefinition,
  sources: string[],
  compilerOptions: SolidityCompiler
) {
  const desc: string =
    testDefinition.description !== undefined
      ? testDefinition.description
      : path.relative(__dirname, dirPath);

  // test definitions can optionally further restrict the solc version range,
  // if that's the case we skip the test if the current solc version doesn't
  // match the range in the test definition
  const solcVersionDoesntMatch: boolean =
    testDefinition.solc !== undefined &&
    !semver.satisfies(compilerOptions.solidityVersion, testDefinition.solc);

  const skipViaIR =
    testDefinition.skipViaIR === true &&
    compilerOptions.optimizer?.viaIR === true;

  const func = async function (this: Mocha.Context) {
    this.timeout(TEST_TIMEOUT_MILLIS);

    await runTest(dirPath, testDefinition, sources, compilerOptions);
  };

  if (testDefinition.skip === true || skipViaIR || solcVersionDoesntMatch) {
    it.skip(desc, func);
  } else if (testDefinition.only === true) {
    // eslint-disable-next-line mocha/no-exclusive-tests
    it.only(desc, func);
  } else {
    it(desc, func);
  }
}

function defineDirTests(dirPath: string, compilerOptions: SolidityCompiler) {
  describe(path.basename(dirPath), function () {
    const files = fs.readdirSync(dirPath).map((f) => path.join(dirPath, f));

    const sources = files.filter((f) => f.endsWith(".sol"));
    const dirs = files.filter((f) => fs.statSync(f).isDirectory());
    const testPath = path.join(dirPath, "test.json");

    if (fs.existsSync(testPath)) {
      const testDefinition: TestDefinition = JSON.parse(
        fs.readFileSync(testPath, "utf8")
      );

      for (const tx of testDefinition.transactions) {
        if ("imports" in tx && tx.imports !== undefined) {
          sources.push(...tx.imports.map((p: string) => dirPath + p));
          break;
        }
      }

      let description: string;
      if (compilerOptions.optimizer === undefined) {
        description = "Without optimizations";
      } else {
        if (compilerOptions.optimizer.viaIR) {
          description = "With viaIR enabled";
        } else {
          description = `With optimizations (${compilerOptions.optimizer.runs} runs)`;
        }
      }

      describe(description, function () {
        defineTest(dirPath, testDefinition, sources, compilerOptions);
      });
    }

    for (const dir of dirs) {
      defineDirTests(dir, compilerOptions);
    }
  });
}

/** Either re-uses the compiled artifacts or invokes solc to compile the sources.
 *
 * The artifacts are saved in `test-files/artifacts/{testDir}`.
 */
async function compileIfNecessary(
  testDir: string,
  sources: string[],
  compilerOptions: SolidityCompiler
): Promise<[CompilerInput, CompilerOutput]> {
  const { solidityVersion, optimizer } = compilerOptions;
  const maxSourceCtime = sources
    .map((s) => fs.statSync(s).ctimeMs)
    .reduce((t1, t2) => Math.max(t1, t2), 0);

  // save the artifacts in test-files/artifacts/<path-to-test-dir>
  const testFilesDir = path.join(__dirname, "test-files");
  const relativeTestDir = path.relative(testFilesDir, testDir);
  const artifacts = path.join(testFilesDir, "artifacts", relativeTestDir);

  fsExtra.ensureDirSync(artifacts);

  let optimizerModifier: string;
  if (optimizer !== undefined) {
    if (optimizer.viaIR) {
      optimizerModifier = `optimized-with-viair-and-runs-${optimizer.runs}`;
    } else {
      optimizerModifier = `optimized-with-runs-${optimizer.runs}`;
    }
  } else {
    optimizerModifier = "unoptimized";
  }

  const inputPath = path.join(
    artifacts,
    `compiler-input-solc-${solidityVersion}-${optimizerModifier}.json`
  );

  const outputPath = path.join(
    artifacts,
    `compiler-output-solc-${solidityVersion}-${optimizerModifier}.json`
  );

  const isCached =
    fs.existsSync(inputPath) &&
    fs.existsSync(outputPath) &&
    fs.statSync(inputPath).ctimeMs > maxSourceCtime &&
    fs.statSync(outputPath).ctimeMs > maxSourceCtime;

  const usingCustomSolc = process.env.EDR_TESTS_SOLC_PATH !== undefined;

  if (!usingCustomSolc && isCached) {
    const inputJson = fs.readFileSync(inputPath, "utf8");
    const outputJson = fs.readFileSync(outputPath, "utf8");

    return [JSON.parse(inputJson), JSON.parse(outputJson)];
  }

  const [compilerInput, compilerOutput] = await compileFiles(
    sources,
    compilerOptions
  );

  if (!usingCustomSolc) {
    fs.writeFileSync(inputPath, JSON.stringify(compilerInput, undefined, 2));
    fs.writeFileSync(outputPath, JSON.stringify(compilerOutput, undefined, 2));
  }

  return [compilerInput, compilerOutput];
}

function compareStackTraces(
  txIndex: number,
  trace: SolidityStackTraceEntry[],
  description: StackFrameDescription[],
  optimizer: SolidityCompilerOptimizer | undefined
) {
  const isViaIR = optimizer?.viaIR === true;

  // if IR is enabled, we ignore callstack entries in the comparison
  if (isViaIR) {
    trace = trace.filter(
      (frame) => frame.type !== StackTraceEntryType.CALLSTACK_ENTRY
    );
    description = description.filter(
      (frame) => frame.type !== "CALLSTACK_ENTRY"
    );
  }

  if (trace.length !== description.length) {
    console.log(trace);
    console.log(description);
  }

  assert.equal(
    trace.length,
    description.length,
    `Expected a trace of length ${description.length} but got one with length ${trace.length}`
  );

  for (let i = 0; i < trace.length; i++) {
    const actual = trace[i];
    const expected = description[i];

    const actualErrorType = stackTraceEntryTypeToString(actual.type);
    const expectedErrorType = expected.type;

    if (
      isViaIR &&
      (actualErrorType === "REVERT_ERROR" ||
        actualErrorType === "OTHER_EXECUTION_ERROR")
    ) {
      // when viaIR is enabled, we consider a generic REVERT_ERROR or
      // OTHER_EXECUTION_ERROR enough and don't compare its contents
      continue;
    }

    assert.equal(
      actualErrorType,
      expectedErrorType,
      `Stack trace of tx ${txIndex} entry ${i} type is incorrect: expected ${expectedErrorType}, got ${actualErrorType}`
    );

<<<<<<< HEAD
    const actualMessage = "message" in actual ? actual.message : undefined;

    // actual.message is a ReturnData in revert errors, but a string
    // in custom errors
    let decodedMessage = "";
    if (typeof actualMessage === "string") {
      decodedMessage = actualMessage;
    } else if (
      actualMessage instanceof ReturnData &&
      actualMessage.isErrorReturnData()
    ) {
      decodedMessage = actualMessage.decodeError();
    }
=======
    // actual.message is a ReturnData in revert errors but in custom errors
    // we need to decode it
    const decodedMessage =
      "message" in actual
        ? actual.message
        : "returnData" in actual &&
            new ReturnData(actual.returnData).isErrorReturnData()
          ? new ReturnData(actual.returnData).decodeError()
          : "";
>>>>>>> 498d007a

    if (expected.message !== undefined) {
      assert.equal(
        decodedMessage,
        expected.message,
        `Stack trace of tx ${txIndex} entry ${i} have different messages`
      );
    } else {
      assert.equal(
        decodedMessage,
        "",
        `Stack trace of tx ${txIndex} entry ${i} shouldn't have a message`
      );
    }

    if (expected.value !== undefined) {
      const actualValue = "value" in actual ? actual.value : undefined;

      assert.isDefined(
        actualValue,
        `Stack trace of tx ${txIndex} entry ${i} should have value`
      );

      const expectedValue = BigInt(expected.value);

      assert.isTrue(
        expectedValue === actualValue,
        `Stack trace of tx ${txIndex} entry ${i} has value ${actualValue!.toString(
          10
        )} and should have ${expectedValue.toString(10)}`
      );
    } else if ("value" in actual) {
      assert.isUndefined(
        actual.value,
        `Stack trace of tx ${txIndex} entry ${i} shouldn't have value`
      );
    }

    if (expected.errorCode !== undefined) {
      const actualErrorCode =
        "errorCode" in actual ? actual.errorCode : undefined;

      assert.isDefined(
        actualErrorCode,
        `Stack trace of tx ${txIndex} entry ${i} should have an errorCode`
      );

      const actualErrorCodeHex = actualErrorCode!.toString(16);

      assert.isTrue(
        expected.errorCode === actualErrorCodeHex,
        `Stack trace of tx ${txIndex} entry ${i} has errorCode ${actualErrorCodeHex} and should have ${expected.errorCode}`
      );
    } else if ("errorCode" in actual) {
      assert.isUndefined(
        actual.errorCode,
        `Stack trace of tx ${txIndex} entry ${i} shouldn't have errorCode`
      );
    }

    if (expected.sourceReference === undefined) {
      assert.isUndefined(
        actual.sourceReference,
        `Stack trace of tx ${txIndex} entry ${i} shouldn't have a sourceReference`
      );
    } else {
      if (actual.sourceReference === undefined) {
        if (!isViaIR) {
          assert.fail("Expected a source reference");
        }
      } else {
        assert.equal(
          actual.sourceReference.contract,
          expected.sourceReference.contract,
          `Stack trace of tx ${txIndex} entry ${i} have different contract names`
        );

        assert.equal(
          actual.sourceReference.sourceName,
          expected.sourceReference.file,
          `Stack trace of tx ${txIndex} entry ${i} have different file names`
        );

        assert.equal(
          actual.sourceReference.function,
          expected.sourceReference.function,
          `Stack trace of tx ${txIndex} entry ${i} have different function names`
        );

        if (optimizer === undefined) {
          assert.equal(
            actual.sourceReference!.line,
            expected.sourceReference.line,
            `Stack trace of tx ${txIndex} entry ${i} have different line numbers`
          );
        }
      }
    }
  }

  // We do it here so that the first few do get compared
  assert.lengthOf(trace, description.length);
}

function compareConsoleLogs(logs: string[], expectedLogs?: ConsoleLogs) {
  if (expectedLogs === undefined) {
    return;
  }

  assert.lengthOf(logs, expectedLogs.length);

  for (let i = 0; i < logs.length; i++) {
    const actual = logs[i];
    const expected = ConsoleLogger.format(expectedLogs[i]);

    assert.equal(actual, expected);
  }
}

/** The main entry point for a stack trace test. */
async function runTest(
  testDir: string,
  testDefinition: TestDefinition,
  sources: string[],
  compilerOptions: SolidityCompiler
) {
  const [compilerInput, compilerOutput] = await compileIfNecessary(
    testDir,
    sources,
    compilerOptions
  );

  const buildInfo: BuildInfo = {
    id: "stack-traces-test",
    _format: BUILD_INFO_FORMAT_VERSION,
    solcVersion: compilerOptions.solidityVersion,
    solcLongVersion: compilerOptions.solidityVersion,
    input: compilerInput,
    output: compilerOutput,
  };

  const tracingConfig: TracingConfig = {
    buildInfos: [buildInfo],
    ignoreContracts: true,
  };

  const logger = new FakeModulesLogger();
<<<<<<< HEAD
=======
  const solidityTracer = new SolidityTracer();
>>>>>>> 498d007a
  const provider = await instantiateProvider(
    {
      enabled: false,
      printLineFn: logger.printLineFn(),
      replaceLastLineFn: logger.replaceLastLineFn(),
    },
    tracingConfig
  );

  const txIndexToContract: Map<number, DeployedContract> = new Map();

  for (const [txIndex, tx] of testDefinition.transactions.entries()) {
    let trace: MessageTrace;

    if ("file" in tx) {
      trace = await runDeploymentTransactionTest(
        txIndex,
        tx,
        provider,
        compilerOutput,
        txIndexToContract
      );

      if (trace.deployedContract !== undefined) {
        txIndexToContract.set(txIndex, {
          file: tx.file,
          name: tx.contract,
          address: Buffer.from(trace.deployedContract),
        });
      }
    } else {
      const contract = txIndexToContract.get(tx.to);

      assert.isDefined(
        contract,
        `No contract was deployed in tx ${tx.to} but transaction ${txIndex} is trying to call it`
      );

      trace = await runCallTransactionTest(
        txIndex,
        tx,
        provider,
        compilerOutput,
        contract!
      );
    }

<<<<<<< HEAD
    compareConsoleLogs(logger.lines, tx.consoleLogs);

    // eslint-disable-next-line @typescript-eslint/dot-notation
    const vmTraceDecoder = provider["_vmTraceDecoder"] as VmTraceDecoder;
=======
    // eslint-disable-next-line @typescript-eslint/dot-notation
    const vmTraceDecoder = provider["_vmTraceDecoder"] as VmTraceDecoderT;
>>>>>>> 498d007a
    const decodedTrace = vmTraceDecoder.tryToDecodeMessageTrace(trace);

    try {
      if (tx.stackTrace === undefined) {
        assert.isFalse(
          trace.exit.isError(),
          `Transaction ${txIndex} shouldn't have failed (${trace.exit.getReason()})`
        );
      } else {
        assert.isDefined(
          trace.exit.isError(),
          `Transaction ${txIndex} should have failed`
        );
      }
    } catch (error) {
      printMessageTrace(decodedTrace);

      throw error;
    }

    if (trace.exit.isError()) {
      const solidityTracer = new SolidityTracer();
      const stackTrace = solidityTracer.getStackTrace(decodedTrace);

      try {
        compareStackTraces(
          txIndex,
          stackTrace,
          tx.stackTrace!,
          compilerOptions.optimizer
        );
        if (testDefinition.print !== undefined && testDefinition.print) {
          console.log(`Transaction ${txIndex} stack trace`);
          printStackTrace(stackTrace);
        }
      } catch (err) {
        printMessageTrace(decodedTrace);
        printStackTrace(stackTrace);

        throw err;
      }
    }

    compareConsoleLogs(logger.lines, tx.consoleLogs);
  }
}

function linkBytecode(
  txIndex: number,
  bytecode: CompilerOutputBytecode,
  libs: { [file: string]: { [lib: string]: number } },
  txIndexToContract: Map<number, DeployedContract>
): Buffer {
  let code = bytecode.object;

  for (const [file, fileLibs] of Object.entries<any>(bytecode.linkReferences)) {
    assert.isDefined(
      libs,
      `Libraries missing for deploying transaction ${txIndex}`
    );

    assert.isDefined(
      libs[file],
      `Libraries missing for deploying transaction ${txIndex}`
    );

    for (const [libName, references] of Object.entries<any>(fileLibs)) {
      assert.isDefined(
        libs[file][libName],
        `Libraries missing for deploying transaction ${txIndex}`
      );

      const libTxId = libs[file][libName];
      const address = txIndexToContract.get(libTxId);

      assert.isDefined(
        address,
        `Trying to link a library deployed in ${libTxId} for tx ${txIndex} but id doesn't exist`
      );

      for (const ref of references) {
        code = linkHexStringBytecode(
          code,
          address!.address.toString("hex"),
          ref.start
        );
      }
    }
  }

  assert.notInclude(
    code,
    "_",
    `Libraries missing for deploying transaction ${txIndex}`
  );

  return Buffer.from(code, "hex");
}

async function runDeploymentTransactionTest(
  txIndex: number,
  tx: DeploymentTransaction,
  provider: EdrProviderWrapper,
  compilerOutput: CompilerOutput,
  txIndexToContract: Map<number, DeployedContract>
): Promise<CreateMessageTrace> {
  const file = compilerOutput.contracts[tx.file];

  assert.isDefined(
    file,
    `File ${tx.file} from transaction ${txIndex} doesn't exist`
  );

  const contract = file[tx.contract];

  assert.isDefined(
    contract,
    `Contract ${tx.contract} from transaction ${txIndex} doesn't exist`
  );

  const deploymentBytecode = linkBytecode(
    txIndex,
    contract.evm.bytecode,
    tx.libraries,
    txIndexToContract
  );

  const params = encodeConstructorParams(
    contract.abi,
    tx.params !== undefined ? tx.params : []
  );

  const data = Buffer.concat([deploymentBytecode, params]);

  const trace = await traceTransaction(provider, {
    value: tx.value !== undefined ? BigInt(tx.value) : undefined,
    data,
    gas: tx.gas !== undefined ? BigInt(tx.gas) : undefined,
  });

  if ("precompile" in trace || "calldata" in trace) {
    assert.fail("Expected trace to be a deployment trace");
  }

  return trace;
}

async function runCallTransactionTest(
  txIndex: number,
  tx: CallTransaction,
  provider: EdrProviderWrapper,
  compilerOutput: CompilerOutput,
  contract: DeployedContract
): Promise<CallMessageTrace> {
  const compilerContract =
    compilerOutput.contracts[contract.file][contract.name];

  let data: Buffer;

  if (tx.data !== undefined) {
    data = Buffer.from(toBytes(tx.data));
  } else if (tx.function !== undefined) {
    data = encodeCall(
      compilerContract.abi,
      tx.function,
      tx.params !== undefined ? tx.params : []
    );
  } else {
    data = Buffer.from([]);
  }

  const trace = await traceTransaction(provider, {
    to: contract.address,
    value: tx.value !== undefined ? BigInt(tx.value) : undefined,
    data,
    gas: tx.gas !== undefined ? BigInt(tx.gas) : undefined,
  });

  if (!("calldata" in trace) || "precompile" in trace) {
    assert.fail("Expected trace to be a call trace");
  }

  return trace;
}

const onlyLatestSolcVersions =
  process.env.EDR_TESTS_ALL_SOLC_VERSIONS === undefined;

const filterSolcVersionBy =
  (versionRange: string) =>
  ({ solidityVersion, latestSolcVersion }: SolidityCompiler) => {
    if (onlyLatestSolcVersions && latestSolcVersion !== true) {
      return false;
    }

    return semver.satisfies(solidityVersion, versionRange);
  };

const solidity05Compilers = solidityCompilers.filter(
  filterSolcVersionBy("^0.5.0")
);
const solidity06Compilers = solidityCompilers.filter(
  filterSolcVersionBy("^0.6.0")
);
const solidity07Compilers = solidityCompilers.filter(
  filterSolcVersionBy("^0.7.0")
);
const solidity08Compilers = solidityCompilers.filter(
  filterSolcVersionBy("^0.8.0")
);

describe("Stack traces", function () {
  setCWD();

  // if a path to a solc file was specified, we only run these tests and use
  // that compiler
  const customSolcPath = process.env.EDR_TESTS_SOLC_PATH;
  if (customSolcPath !== undefined) {
    const customSolcVersion = process.env.EDR_TESTS_SOLC_VERSION;

    if (customSolcVersion === undefined) {
      console.error(
        "EDR_TESTS_SOLC_VERSION has to be set when using EDR_TESTS_SOLC_PATH"
      );
      process.exit(1);
    }

    if (!path.isAbsolute(customSolcPath)) {
      console.error("EDR_TESTS_SOLC_PATH has to be an absolute path");
      process.exit(1);
    }

    // eslint-disable-next-line mocha/no-exclusive-tests
    describe.only(`Use compiler at ${customSolcPath} with version ${customSolcVersion}`, function () {
      const compilerOptions = {
        solidityVersion: customSolcVersion,
        compilerPath: customSolcPath,
      };

      const testsDir = semver.satisfies(customSolcVersion, "^0.5.0")
        ? "0_5"
        : semver.satisfies(customSolcVersion, "^0.6.0")
          ? "0_6"
          : semver.satisfies(customSolcVersion, "^0.7.0")
            ? "0_7"
            : semver.satisfies(customSolcVersion, "^0.8.0")
              ? "0_8"
              : null;

      if (testsDir === null) {
        console.error(`There are no tests for version ${customSolcVersion}`);
        process.exit(1);
      }

      defineDirTests(
        path.join(__dirname, "test-files", testsDir),
        compilerOptions
      );

      defineDirTests(
        path.join(__dirname, "test-files", "version-independent"),
        compilerOptions
      );
    });

    return;
  }

  before("Download solc binaries", async function () {
    const solidityCompilersToDownload = [
      ...solidity05Compilers,
      ...solidity06Compilers,
      ...solidity07Compilers,
      ...solidity08Compilers,
    ];

    this.timeout(
      solidityCompilersToDownload.length * COMPILER_DOWNLOAD_TIMEOUT
    );

    for (const { solidityVersion } of solidityCompilersToDownload) {
      await downloadCompiler(solidityVersion);
    }
  });

  defineTestForSolidityMajorVersion(solidity05Compilers, "0_5");
  defineTestForSolidityMajorVersion(solidity06Compilers, "0_6");
  defineTestForSolidityMajorVersion(solidity07Compilers, "0_7");
  defineTestForSolidityMajorVersion(solidity08Compilers, "0_8");
});

describe("Solidity support", function () {
  it("check that the latest tested version is within the supported version range", async function () {
    const latestSupportedVersion = getLatestSupportedVersion();
    assert.isTrue(
      semver.satisfies(
        latestSupportedVersion,
        SUPPORTED_SOLIDITY_VERSION_RANGE
      ),
      `Expected ${latestSupportedVersion} to be within the ${SUPPORTED_SOLIDITY_VERSION_RANGE} range`
    );

    const nextPatchVersion = semver.inc(latestSupportedVersion, "patch")!;
    const nextMinorVersion = semver.inc(latestSupportedVersion, "minor")!;
    const nextMajorVersion = semver.inc(latestSupportedVersion, "major")!;

    assert.isFalse(
      semver.satisfies(nextPatchVersion, SUPPORTED_SOLIDITY_VERSION_RANGE),
      `Expected ${nextPatchVersion} to not be within the ${SUPPORTED_SOLIDITY_VERSION_RANGE} range`
    );
    assert.isFalse(
      semver.satisfies(nextMinorVersion, SUPPORTED_SOLIDITY_VERSION_RANGE),
      `Expected ${nextMinorVersion} to not be within the ${SUPPORTED_SOLIDITY_VERSION_RANGE} range`
    );
    assert.isFalse(
      semver.satisfies(nextMajorVersion, SUPPORTED_SOLIDITY_VERSION_RANGE),
      `Expected ${nextMajorVersion} to not be within the ${SUPPORTED_SOLIDITY_VERSION_RANGE} range`
    );
  });
});

function defineTestForSolidityMajorVersion(
  solcVersionsCompilerOptions: SolidityCompiler[],
  testsPath: string
) {
  for (const compilerOptions of solcVersionsCompilerOptions) {
    // eslint-disable-next-line mocha/no-exclusive-tests
    const describeFn = compilerOptions.only === true ? describe.only : describe;

    describeFn(`Use compiler ${compilerOptions.compilerPath}`, function () {
      defineDirTests(
        path.join(__dirname, "test-files", testsPath),
        compilerOptions
      );

      defineDirTests(
        path.join(__dirname, "test-files", "version-independent"),
        compilerOptions
      );
    });
  }
}<|MERGE_RESOLUTION|>--- conflicted
+++ resolved
@@ -24,11 +24,7 @@
   StackTraceEntryType,
 } from "hardhat/internal/hardhat-network/stack-traces/solidity-stack-trace";
 import { SolidityTracer } from "hardhat/internal/hardhat-network/stack-traces/solidityTracer";
-<<<<<<< HEAD
-import { VmTraceDecoder } from "hardhat/internal/hardhat-network/stack-traces/vm-trace-decoder";
-=======
 import { VmTraceDecoderT } from "hardhat/internal/hardhat-network/stack-traces/vm-trace-decoder";
->>>>>>> 498d007a
 import { SUPPORTED_SOLIDITY_VERSION_RANGE } from "hardhat/internal/hardhat-network/stack-traces/constants";
 import {
   BuildInfo,
@@ -327,21 +323,6 @@
       `Stack trace of tx ${txIndex} entry ${i} type is incorrect: expected ${expectedErrorType}, got ${actualErrorType}`
     );
 
-<<<<<<< HEAD
-    const actualMessage = "message" in actual ? actual.message : undefined;
-
-    // actual.message is a ReturnData in revert errors, but a string
-    // in custom errors
-    let decodedMessage = "";
-    if (typeof actualMessage === "string") {
-      decodedMessage = actualMessage;
-    } else if (
-      actualMessage instanceof ReturnData &&
-      actualMessage.isErrorReturnData()
-    ) {
-      decodedMessage = actualMessage.decodeError();
-    }
-=======
     // actual.message is a ReturnData in revert errors but in custom errors
     // we need to decode it
     const decodedMessage =
@@ -351,7 +332,6 @@
             new ReturnData(actual.returnData).isErrorReturnData()
           ? new ReturnData(actual.returnData).decodeError()
           : "";
->>>>>>> 498d007a
 
     if (expected.message !== undefined) {
       assert.equal(
@@ -499,10 +479,7 @@
   };
 
   const logger = new FakeModulesLogger();
-<<<<<<< HEAD
-=======
   const solidityTracer = new SolidityTracer();
->>>>>>> 498d007a
   const provider = await instantiateProvider(
     {
       enabled: false,
@@ -550,15 +527,8 @@
       );
     }
 
-<<<<<<< HEAD
-    compareConsoleLogs(logger.lines, tx.consoleLogs);
-
-    // eslint-disable-next-line @typescript-eslint/dot-notation
-    const vmTraceDecoder = provider["_vmTraceDecoder"] as VmTraceDecoder;
-=======
     // eslint-disable-next-line @typescript-eslint/dot-notation
     const vmTraceDecoder = provider["_vmTraceDecoder"] as VmTraceDecoderT;
->>>>>>> 498d007a
     const decodedTrace = vmTraceDecoder.tryToDecodeMessageTrace(trace);
 
     try {
@@ -580,7 +550,6 @@
     }
 
     if (trace.exit.isError()) {
-      const solidityTracer = new SolidityTracer();
       const stackTrace = solidityTracer.getStackTrace(decodedTrace);
 
       try {
