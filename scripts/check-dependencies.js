--- conflicted
+++ resolved
@@ -11,29 +11,24 @@
   "@types/chai": ["@nomiclabs/hardhat-truffle4", "@nomiclabs/hardhat-truffle5"],
   "truffle-contract": [
     "@nomiclabs/hardhat-truffle4",
-    "@nomiclabs/hardhat-truffle5"
+    "@nomiclabs/hardhat-truffle5",
   ],
   ethers: ["@nomiclabs/hardhat-etherscan"],
-<<<<<<< HEAD
-  typescript: ["hardhat"],
-  ["ts-node"]: ["hardhat"]
-};
-
-const IGNORE_PEER_DEPENDENCIES_CHECK_FOR_PACKAGES = {
-  typescript: ["hardhat"],
-  ["ts-node"]: ["hardhat"]
-=======
   ["@types/node"]: ["docs"],
   ["@typescript-eslint/eslint-plugin"]: ["docs"],
   ["@typescript-eslint/parser"]: ["docs"],
   eslint: ["docs"],
   ["eslint-config-prettier"]: ["docs"],
   ["eslint-plugin-prettier"]: ["docs"],
-  ["typescript"]: ["docs"],
   ["glob"]: ["docs"],
   ["undici"]: ["docs"],
-  ["ts-node"]: ["docs"],
->>>>>>> 17b8a23d
+  ["ts-node"]: ["docs", "hardhat"],
+  ["typescript"]: ["docs", "hardhat"],
+};
+
+const IGNORE_PEER_DEPENDENCIES_CHECK_FOR_PACKAGES = {
+  typescript: ["hardhat"],
+  ["ts-node"]: ["hardhat"],
 };
 
 function checkPeerDepedencies(packageJson) {
@@ -51,7 +46,11 @@
 
   let success = true;
   for (const dependency of Object.keys(packageJson.peerDependencies)) {
-    if (IGNORE_PEER_DEPENDENCIES_CHECK_FOR_PACKAGES[dependency]?.includes(packageJson.name)) {
+    if (
+      IGNORE_PEER_DEPENDENCIES_CHECK_FOR_PACKAGES[dependency]?.includes(
+        packageJson.name
+      )
+    ) {
       continue;
     }
 
