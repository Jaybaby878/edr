import { JsonRpcServer } from "../../../../src/internal/buidler-evm/jsonrpc/server";
import { BuidlerEVMProvider } from "../../../../src/internal/buidler-evm/provider/provider";
<<<<<<< HEAD
import { EthereumProvider, ForkConfig } from "../../../../src/types";

import {
  DEFAULT_ACCOUNTS,
  DEFAULT_ALLOW_UNLIMITED_CONTRACT_SIZE,
  DEFAULT_BLOCK_GAS_LIMIT,
  DEFAULT_CHAIN_ID,
  DEFAULT_HARDFORK,
  DEFAULT_NETWORK_ID,
  DEFAULT_NETWORK_NAME,
  DEFAULT_USE_JSON_RPC,
} from "./providers";
=======
import { BackwardsCompatibilityProviderAdapter } from "../../../../src/internal/core/providers/backwards-compatibility";
import { EthereumProvider } from "../../../../src/types";
>>>>>>> 2bfceadf

declare module "mocha" {
  interface Context {
    provider: EthereumProvider;
    buidlerEVMProvider: BuidlerEVMProvider;
    server?: JsonRpcServer;
  }
}

export function useProvider(
  useJsonRpc = DEFAULT_USE_JSON_RPC,
  forkConfig?: ForkConfig,
  hardfork = DEFAULT_HARDFORK,
  networkName = DEFAULT_NETWORK_NAME,
  chainId = DEFAULT_CHAIN_ID,
  networkId = DEFAULT_NETWORK_ID,
  blockGasLimit = DEFAULT_BLOCK_GAS_LIMIT,
  accounts = DEFAULT_ACCOUNTS,
  allowUnlimitedContractSize = DEFAULT_ALLOW_UNLIMITED_CONTRACT_SIZE
) {
  beforeEach("Initialize provider", async function () {
<<<<<<< HEAD
    this.buidlerEVMProvider = new BuidlerEVMProvider(
=======
    // We create two Nodes here, and don't use this one.
    // We should probably change this. This is done to get the common.
    const [common, _] = await BuidlerNode.create(
      hardfork,
      networkName,
      chainId,
      networkId,
      blockGasLimit,
      accounts,
      allowUnlimitedContractSize
    );

    this.common = common;
    const buidlerEvmProvider = new BuidlerEVMProvider(
>>>>>>> 2bfceadf
      hardfork,
      networkName,
      chainId,
      networkId,
      blockGasLimit,
      true,
      true,
      accounts,
      undefined,
      undefined,
<<<<<<< HEAD
      undefined,
      allowUnlimitedContractSize,
      undefined,
      undefined,
      forkConfig
=======
      allowUnlimitedContractSize
>>>>>>> 2bfceadf
    );
    this.provider = this.buidlerEVMProvider;

    this.provider = new BackwardsCompatibilityProviderAdapter(
      buidlerEvmProvider
    );

    if (useJsonRpc) {
      this.server = new JsonRpcServer({
        port: 0,
        hostname: "localhost",
        provider: this.provider,
      });
      await this.server.listen();

      this.provider = new BackwardsCompatibilityProviderAdapter(
        this.server.getProvider()
      );
    }
  });

  afterEach("Remove provider", async function () {
    delete this.provider;
    delete this.buidlerEVMProvider;

    if (this.server !== undefined) {
      await this.server.close();
      delete this.server;
    }
  });
}<|MERGE_RESOLUTION|>--- conflicted
+++ resolved
@@ -1,6 +1,6 @@
 import { JsonRpcServer } from "../../../../src/internal/buidler-evm/jsonrpc/server";
 import { BuidlerEVMProvider } from "../../../../src/internal/buidler-evm/provider/provider";
-<<<<<<< HEAD
+import { BackwardsCompatibilityProviderAdapter } from "../../../../src/internal/core/providers/backwards-compatibility";
 import { EthereumProvider, ForkConfig } from "../../../../src/types";
 
 import {
@@ -13,10 +13,6 @@
   DEFAULT_NETWORK_NAME,
   DEFAULT_USE_JSON_RPC,
 } from "./providers";
-=======
-import { BackwardsCompatibilityProviderAdapter } from "../../../../src/internal/core/providers/backwards-compatibility";
-import { EthereumProvider } from "../../../../src/types";
->>>>>>> 2bfceadf
 
 declare module "mocha" {
   interface Context {
@@ -38,24 +34,7 @@
   allowUnlimitedContractSize = DEFAULT_ALLOW_UNLIMITED_CONTRACT_SIZE
 ) {
   beforeEach("Initialize provider", async function () {
-<<<<<<< HEAD
     this.buidlerEVMProvider = new BuidlerEVMProvider(
-=======
-    // We create two Nodes here, and don't use this one.
-    // We should probably change this. This is done to get the common.
-    const [common, _] = await BuidlerNode.create(
-      hardfork,
-      networkName,
-      chainId,
-      networkId,
-      blockGasLimit,
-      accounts,
-      allowUnlimitedContractSize
-    );
-
-    this.common = common;
-    const buidlerEvmProvider = new BuidlerEVMProvider(
->>>>>>> 2bfceadf
       hardfork,
       networkName,
       chainId,
@@ -66,20 +45,13 @@
       accounts,
       undefined,
       undefined,
-<<<<<<< HEAD
-      undefined,
       allowUnlimitedContractSize,
       undefined,
       undefined,
       forkConfig
-=======
-      allowUnlimitedContractSize
->>>>>>> 2bfceadf
     );
-    this.provider = this.buidlerEVMProvider;
-
     this.provider = new BackwardsCompatibilityProviderAdapter(
-      buidlerEvmProvider
+      this.buidlerEVMProvider
     );
 
     if (useJsonRpc) {
