import chalk from "chalk";
import fsExtra from "fs-extra";
import os from "os";
import path from "path";

import { HARDHAT_NAME } from "../constants";
import { HardhatError } from "../core/errors";
import { ERRORS } from "../core/errors-list";
import { getRecommendedGitIgnore } from "../core/project-structure";
import {
  hasConsentedTelemetry,
  writeTelemetryConsent,
} from "../util/global-dir";
import { fromEntries } from "../util/lang";
import { getPackageJson, getPackageRoot } from "../util/packageInfo";
import { Dependencies } from "../../types/cli";
import {
  confirmRecommendedDepsInstallation,
  confirmTelemetryConsent,
  confirmProjectCreation,
} from "./prompt";

import { pluralize } from "../util/strings";
import { emoji } from "./emoji";

enum Action {
  CREATE_JAVASCRIPT_PROJECT_ACTION = "Create a JavaScript project",
  CREATE_TYPESCRIPT_PROJECT_ACTION = "Create a TypeScript project",
  CREATE_EMPTY_HARDHAT_CONFIG_ACTION = "Create an empty hardhat.config.js",
  QUIT_ACTION = "Quit",
}

type SampleProjectTypeCreationAction =
  | Action.CREATE_JAVASCRIPT_PROJECT_ACTION
  | Action.CREATE_TYPESCRIPT_PROJECT_ACTION;

const HARDHAT_PACKAGE_NAME = "hardhat";

const PROJECT_DEPENDENCIES: Dependencies = {
  "@nomicfoundation/hardhat-toolbox": "^1.0.0-beta.0",
};

const PEER_DEPENDENCIES: Dependencies = {
  hardhat: "^2.9.9",
  // TODO: Change these versions before the next release
  "@nomicfoundation/hardhat-network-helpers": ">=1.0.0-beta.3",
  "@nomicfoundation/hardhat-chai-matchers": ">=1.0.0-beta.2",
  "@nomiclabs/hardhat-ethers": "^2.0.0",
  "@nomiclabs/hardhat-etherscan": "^3.0.0",
  chai: "^4.2.0",
  ethers: "^5.4.7",
  "hardhat-gas-reporter": "^1.0.8",
  "solidity-coverage": "^0.7.21",
  "@typechain/hardhat": "^6.1.0",
  typechain: "^8.0.0",
  "@typechain/ethers-v5": "^10.1.0",
  "@ethersproject/abi": "^5.4.7",
  "@ethersproject/providers": "^5.4.7",
};

const TYPESCRIPT_DEPENDENCIES: Dependencies = {};

const TYPESCRIPT_PEER_DEPENDENCIES: Dependencies = {
  "@types/chai": "^4.2.0",
  "@types/mocha": "^9.1.0",
  "@types/node": ">=12.0.0",
  "ts-node": ">=8.0.0",
  typescript: ">=4.5.0",
};

<<<<<<< HEAD
const TELEMETRY_CONSENT_TIMEOUT = 10000;
=======
async function removeProjectDirIfPresent(projectRoot: string, dirName: string) {
  const dirPath = path.join(projectRoot, dirName);
  if (await fsExtra.pathExists(dirPath)) {
    await fsExtra.remove(dirPath);
  }
}

async function removeTempFilesIfPresent(projectRoot: string) {
  await removeProjectDirIfPresent(projectRoot, "cache");
  await removeProjectDirIfPresent(projectRoot, "artifacts");
}
>>>>>>> fcfa642b

// generated with the "colossal" font
function printAsciiLogo() {
  console.log(
    chalk.blue("888    888                      888 888               888")
  );
  console.log(
    chalk.blue("888    888                      888 888               888")
  );
  console.log(
    chalk.blue("888    888                      888 888               888")
  );
  console.log(
    chalk.blue("8888888888  8888b.  888d888 .d88888 88888b.   8888b.  888888")
  );
  console.log(
    chalk.blue('888    888     "88b 888P"  d88" 888 888 "88b     "88b 888')
  );
  console.log(
    chalk.blue("888    888 .d888888 888    888  888 888  888 .d888888 888")
  );
  console.log(
    chalk.blue("888    888 888  888 888    Y88b 888 888  888 888  888 Y88b.")
  );
  console.log(
    chalk.blue('888    888 "Y888888 888     "Y88888 888  888 "Y888888  "Y888')
  );
  console.log("");
}

async function printWelcomeMessage() {
  const packageJson = await getPackageJson();

  console.log(
    chalk.cyan(
      `${emoji("👷 ")}Welcome to ${HARDHAT_NAME} v${packageJson.version}${emoji(
        " 👷‍"
      )}\n`
    )
  );
}

async function copySampleProject(
  projectRoot: string,
  projectType: SampleProjectTypeCreationAction
) {
  const packageRoot = getPackageRoot();

  const sampleProjectName =
    projectType === Action.CREATE_JAVASCRIPT_PROJECT_ACTION
      ? "javascript"
      : "typescript";

  await fsExtra.ensureDir(projectRoot);

  const sampleProjectPath = path.join(
    packageRoot,
    "sample-projects",
    sampleProjectName
  );

  const sampleProjectRootFiles = fsExtra.readdirSync(sampleProjectPath);
  const existingFiles = sampleProjectRootFiles
    .map((f) => path.join(projectRoot, f))
    .filter((f) => fsExtra.pathExistsSync(f))
    .map((f) => path.relative(process.cwd(), f));

  if (existingFiles.length > 0) {
    const errorMsg = `We couldn't initialize the sample project because ${pluralize(
      existingFiles.length,
      "this file already exists",
      "these files already exist"
    )}: ${existingFiles.join(", ")}
    
Please delete or move them and try again.`;
    console.log(chalk.red(errorMsg));
    process.exit(1);
  }

  await fsExtra.copy(
    path.join(packageRoot, "sample-projects", sampleProjectName),
    projectRoot
  );

  await fsExtra.remove(path.join(projectRoot, "LICENSE.md"));
}

async function addGitIgnore(projectRoot: string) {
  const gitIgnorePath = path.join(projectRoot, ".gitignore");

  let content = await getRecommendedGitIgnore();

  if (await fsExtra.pathExists(gitIgnorePath)) {
    const existingContent = await fsExtra.readFile(gitIgnorePath, "utf-8");
    content = `${existingContent}
${content}`;
  }

  await fsExtra.writeFile(gitIgnorePath, content);
}

async function printRecommendedDepsInstallationInstructions(
  projectType: SampleProjectTypeCreationAction
) {
  console.log(
    `You need to install these dependencies to run the sample project:`
  );

  const cmd = await getRecommendedDependenciesInstallationCommand(
    await getDependencies(projectType)
  );

  console.log(`  ${cmd.join(" ")}`);
}

async function writeEmptyHardhatConfig() {
  return fsExtra.writeFile(
    "hardhat.config.js",
    `/** @type import('hardhat/config').HardhatUserConfig */
module.exports = {
  solidity: "0.8.9",
};
`,
    "utf-8"
  );
}

async function getAction(): Promise<Action> {
  if (
    process.env.HARDHAT_CREATE_JAVASCRIPT_PROJECT_WITH_DEFAULTS !== undefined
  ) {
    return Action.CREATE_JAVASCRIPT_PROJECT_ACTION;
  } else if (
    process.env.HARDHAT_CREATE_TYPESCRIPT_PROJECT_WITH_DEFAULTS !== undefined
  ) {
    return Action.CREATE_TYPESCRIPT_PROJECT_ACTION;
  }

  const { default: enquirer } = await import("enquirer");
  try {
    const actionResponse = await enquirer.prompt<{ action: string }>([
      {
        name: "action",
        type: "select",
        message: "What do you want to do?",
        initial: 0,
        choices: Object.values(Action).map((a: Action) => {
          return { name: a, message: a, value: a };
        }),
      },
    ]);

    if ((Object.values(Action) as string[]).includes(actionResponse.action)) {
      return actionResponse.action as Action;
    } else {
      throw new HardhatError(ERRORS.GENERAL.UNSUPPORTED_OPERATION, {
        operation: `Responding with "${actionResponse.action}" to the project initialization wizard`,
      });
    }
  } catch (e) {
    if (e === "") {
      return Action.QUIT_ACTION;
    }

    // eslint-disable-next-line @nomiclabs/hardhat-internal-rules/only-hardhat-error
    throw e;
  }
}

async function createPackageJson() {
  await fsExtra.writeJson(
    "package.json",
    {
      name: "hardhat-project",
    },
    { spaces: 2 }
  );
}

export async function createProject() {
  printAsciiLogo();

  await printWelcomeMessage();

  const action = await getAction();

  if (action === Action.QUIT_ACTION) {
    return;
  }

  if (!(await fsExtra.pathExists("package.json"))) {
    await createPackageJson();
  }

  if (action === Action.CREATE_EMPTY_HARDHAT_CONFIG_ACTION) {
    await writeEmptyHardhatConfig();
    console.log(
      `${emoji("✨ ")}${chalk.cyan(`Config file created`)}${emoji(" ✨")}`
    );

    if (!isInstalled(HARDHAT_PACKAGE_NAME)) {
      console.log("");
      console.log(`You need to install hardhat locally to use it. Please run:`);
      const cmd = await getRecommendedDependenciesInstallationCommand({
        [HARDHAT_PACKAGE_NAME]: `^${(await getPackageJson()).version}`,
      });

      console.log("");
      console.log(cmd.join(" "));
      console.log("");
    }

    return;
  }

  let responses: {
    projectRoot: string;
    shouldAddGitIgnore: boolean;
  };

  const useDefaultPromptResponses =
    process.env.HARDHAT_CREATE_JAVASCRIPT_PROJECT_WITH_DEFAULTS !== undefined ||
    process.env.HARDHAT_CREATE_TYPESCRIPT_PROJECT_WITH_DEFAULTS !== undefined;

  if (useDefaultPromptResponses) {
    responses = {
      projectRoot: process.cwd(),
      shouldAddGitIgnore: true,
    };
  } else {
    try {
      responses = await confirmProjectCreation();
    } catch (e) {
      if (e === "") {
        return;
      }

      // eslint-disable-next-line @nomiclabs/hardhat-internal-rules/only-hardhat-error
      throw e;
    }
  }

  const { projectRoot, shouldAddGitIgnore } = responses;

  if (shouldAddGitIgnore) {
    await addGitIgnore(projectRoot);
  }

  if (hasConsentedTelemetry() === undefined) {
    const telemetryConsent = await confirmTelemetryConsent();

    if (telemetryConsent !== undefined) {
      writeTelemetryConsent(telemetryConsent);
    }
  }

  await copySampleProject(projectRoot, action);

  let shouldShowInstallationInstructions = true;

  if (await canInstallRecommendedDeps()) {
    const dependencies = await getDependencies(action);

    const recommendedDeps = Object.keys(dependencies);

    const dependenciesToInstall = fromEntries(
      Object.entries(dependencies).filter(([name]) => !isInstalled(name))
    );

    const installedRecommendedDeps = recommendedDeps.filter(isInstalled);
    const installedExceptHardhat = installedRecommendedDeps.filter(
      (name) => name !== HARDHAT_PACKAGE_NAME
    );

    if (installedRecommendedDeps.length === recommendedDeps.length) {
      shouldShowInstallationInstructions = false;
    } else if (installedExceptHardhat.length === 0) {
      const shouldInstall =
        useDefaultPromptResponses ||
        (await confirmRecommendedDepsInstallation(dependenciesToInstall));
      if (shouldInstall) {
        const installed = await installRecommendedDependencies(
          dependenciesToInstall
        );

        if (!installed) {
          console.warn(
            chalk.red("Failed to install the sample project's dependencies")
          );
        }

        shouldShowInstallationInstructions = !installed;
      }
    }
  }

  if (shouldShowInstallationInstructions) {
    console.log(``);
    await printRecommendedDepsInstallationInstructions(action);
  }

  console.log(
    `\n${emoji("✨ ")}${chalk.cyan("Project created")}${emoji(" ✨")}`
  );
  console.log();
  console.log(
    chalk.cyan("See the README.md file for some example tasks you can run.")
  );
}

async function canInstallRecommendedDeps() {
  return (
    (await fsExtra.pathExists("package.json")) &&
    // TODO: Figure out why this doesn't work on Win
    // cf. https://github.com/nomiclabs/hardhat/issues/1698
    os.type() !== "Windows_NT"
  );
}

function isInstalled(dep: string) {
  const packageJson = fsExtra.readJSONSync("package.json");

  const allDependencies = {
    ...packageJson.dependencies,
    ...packageJson.devDependencies,
    ...packageJson.optionalDependencies,
  };

  return dep in allDependencies;
}

export async function isYarnProject() {
  return fsExtra.pathExists("yarn.lock");
}

async function doesNpmAutoInstallPeerDependencies() {
  const { execSync } = require("child_process");
  try {
    const version: string = execSync("npm --version").toString();
    return parseInt(version.split(".")[0], 10) >= 7;
  } catch (_) {
    return false;
  }
}

async function installRecommendedDependencies(dependencies: Dependencies) {
  console.log("");

  // The reason we don't quote the dependencies here is because they are going
  // to be used in child_process.sapwn, which doesn't require escaping string,
  // and can actually fail if you do.
  const installCmd = await getRecommendedDependenciesInstallationCommand(
    dependencies,
    false
  );
  return installDependencies(installCmd[0], installCmd.slice(1));
}

async function installDependencies(
  packageManager: string,
  args: string[]
): Promise<boolean> {
  const { spawn } = await import("child_process");

  console.log(`${packageManager} ${args.join(" ")}`);

  const childProcess = spawn(packageManager, args, {
    stdio: "inherit" as any, // There's an error in the TS definition of ForkOptions
  });

  return new Promise((resolve, reject) => {
    childProcess.once("close", (status) => {
      childProcess.removeAllListeners("error");

      if (status === 0) {
        resolve(true);
        return;
      }

      reject(false);
    });

    childProcess.once("error", (_status) => {
      childProcess.removeAllListeners("close");
      reject(false);
    });
  });
}

async function getRecommendedDependenciesInstallationCommand(
  dependencies: Dependencies,
  quoteDependencies = true
): Promise<string[]> {
  const deps = Object.entries(dependencies).map(([name, version]) =>
    quoteDependencies ? `"${name}@${version}"` : `${name}@${version}`
  );

  if (await isYarnProject()) {
    return ["yarn", "add", "--dev", ...deps];
  }

  return ["npm", "install", "--save-dev", ...deps];
}

async function getDependencies(
  projectType: SampleProjectTypeCreationAction
): Promise<Dependencies> {
  const shouldInstallPeerDependencies =
    (await isYarnProject()) || !(await doesNpmAutoInstallPeerDependencies());

  const shouldInstallTypescriptDependencies =
    projectType === Action.CREATE_TYPESCRIPT_PROJECT_ACTION;

  const shouldInstallTypescriptPeerDependencies =
    shouldInstallTypescriptDependencies && shouldInstallPeerDependencies;

  return {
    [HARDHAT_PACKAGE_NAME]: `^${(await getPackageJson()).version}`,
    ...PROJECT_DEPENDENCIES,
    ...(shouldInstallPeerDependencies ? PEER_DEPENDENCIES : {}),
    ...(shouldInstallTypescriptDependencies ? TYPESCRIPT_DEPENDENCIES : {}),
    ...(shouldInstallTypescriptPeerDependencies
      ? TYPESCRIPT_PEER_DEPENDENCIES
      : {}),
  };
}<|MERGE_RESOLUTION|>--- conflicted
+++ resolved
@@ -14,13 +14,12 @@
 import { fromEntries } from "../util/lang";
 import { getPackageJson, getPackageRoot } from "../util/packageInfo";
 import { Dependencies } from "../../types/cli";
+import { pluralize } from "../util/strings";
 import {
   confirmRecommendedDepsInstallation,
   confirmTelemetryConsent,
   confirmProjectCreation,
 } from "./prompt";
-
-import { pluralize } from "../util/strings";
 import { emoji } from "./emoji";
 
 enum Action {
@@ -68,22 +67,6 @@
   typescript: ">=4.5.0",
 };
 
-<<<<<<< HEAD
-const TELEMETRY_CONSENT_TIMEOUT = 10000;
-=======
-async function removeProjectDirIfPresent(projectRoot: string, dirName: string) {
-  const dirPath = path.join(projectRoot, dirName);
-  if (await fsExtra.pathExists(dirPath)) {
-    await fsExtra.remove(dirPath);
-  }
-}
-
-async function removeTempFilesIfPresent(projectRoot: string) {
-  await removeProjectDirIfPresent(projectRoot, "cache");
-  await removeProjectDirIfPresent(projectRoot, "artifacts");
-}
->>>>>>> fcfa642b
-
 // generated with the "colossal" font
 function printAsciiLogo() {
   console.log(
@@ -450,7 +433,7 @@
   console.log(`${packageManager} ${args.join(" ")}`);
 
   const childProcess = spawn(packageManager, args, {
-    stdio: "inherit" as any, // There's an error in the TS definition of ForkOptions
+    stdio: "inherit",
   });
 
   return new Promise((resolve, reject) => {
